<?php
/**
 * Nextcloud - user_sql
 *
 * @copyright 2018 Marcin Łojewski <dev@mlojewski.me>
 * @author    Marcin Łojewski <dev@mlojewski.me>
 *
 * This program is free software: you can redistribute it and/or modify
 * it under the terms of the GNU Affero General Public License as
 * published by the Free Software Foundation, either version 3 of the
 * License, or (at your option) any later version.
 *
 * This program is distributed in the hope that it will be useful,
 * but WITHOUT ANY WARRANTY; without even the implied warranty of
 * MERCHANTABILITY or FITNESS FOR A PARTICULAR PURPOSE.  See the
 * GNU Affero General Public License for more details.
 *
 * You should have received a copy of the GNU Affero General Public License
 * along with this program.  If not, see <https://www.gnu.org/licenses/>.
 */

namespace OCA\UserSQL\Query;

use OCA\UserSQL\Constant\DB;
use OCA\UserSQL\Constant\Opt;
use OCA\UserSQL\Constant\Query;
use OCA\UserSQL\Properties;

/**
 * Provides queries array.
 *
 * @author Marcin Łojewski <dev@mlojewski.me>
 */
class QueryProvider implements \ArrayAccess
{
    /**
     * @var Properties The properties array.
     */
    private $properties;
    /**
     * @var array The queries array.
     */
    private $queries;

    /**
     * The class constructor.
     *
     * @param Properties $properties The properties array.
     */
    public function __construct(Properties $properties)
    {
        $this->properties = $properties;
        $this->loadQueries();
    }

    /**
     * Load queries to the array.
     */
    private function loadQueries()
    {
        $group = $this->properties[DB::GROUP_TABLE];
        $userGroup = $this->properties[DB::USER_GROUP_TABLE];
        $user = $this->properties[DB::USER_TABLE];

        $gAdmin = $this->properties[DB::GROUP_ADMIN_COLUMN];
        $gGID = $this->properties[DB::GROUP_GID_COLUMN];
        $gName = $this->properties[DB::GROUP_NAME_COLUMN];

        $uActive = $this->properties[DB::USER_ACTIVE_COLUMN];
        $uAvatar = $this->properties[DB::USER_AVATAR_COLUMN];
        $uEmail = $this->properties[DB::USER_EMAIL_COLUMN];
        $uHome = $this->properties[DB::USER_HOME_COLUMN];
        $uName = $this->properties[DB::USER_NAME_COLUMN];
        $uPassword = $this->properties[DB::USER_PASSWORD_COLUMN];
        $uQuota = $this->properties[DB::USER_QUOTA_COLUMN];
        $uSalt = $this->properties[DB::USER_SALT_COLUMN];
        $uUID = $this->properties[DB::USER_UID_COLUMN];

        $ugGID = $this->properties[DB::USER_GROUP_GID_COLUMN];
        $ugUID = $this->properties[DB::USER_GROUP_UID_COLUMN];

        $emailParam = Query::EMAIL_PARAM;
        $gidParam = Query::GID_PARAM;
        $nameParam = Query::NAME_PARAM;
        $passwordParam = Query::PASSWORD_PARAM;
        $quotaParam = Query::QUOTA_PARAM;
        $searchParam = Query::SEARCH_PARAM;
        $uidParam = Query::UID_PARAM;

        $reverseActiveOpt = $this->properties[Opt::REVERSE_ACTIVE];

        $groupColumns
            = "g.$gGID AS gid, " .
            (empty($gName) ? "g." . $gGID : "g." . $gName) . " AS name, " .
            (empty($gAdmin) ? "false" : "g." . $gAdmin) . " AS admin";
        $userColumns
<<<<<<< HEAD
            = "u.$uUID AS uid, " .
            (empty($uName) ? "u." . $uUID : "u." . $uName) . " AS name, " .
            (empty($uEmail) ? "null" : "u." . $uEmail) . " AS email, " .
            (empty($uQuota) ? "null" : "u." . $uQuota) . " AS quota, " .
            (empty($uHome) ? "null" : "u." . $uHome) . " AS home, " .
            (empty($uActive) ? "true" : "u." . $uActive) . " AS active, " .
            (empty($uAvatar) ? "false" : "u." . $uAvatar) . " AS avatar, " .
            (empty($uSalt) ? "null" : "u." . $uSalt) . " AS salt";
=======
            = "$uUID AS uid, " .
            (empty($uName) ? $uUID : $uName) . " AS name, " .
            (empty($uEmail) ? "null" : $uEmail) . " AS email, " .
            (empty($uQuota) ? "null" : $uQuota) . " AS quota, " .
            (empty($uHome) ? "null" : $uHome) . " AS home, " .
            (empty($uActive) ? "true" : (empty($reverseActiveOpt) ? "" : "NOT ") . $uActive) . " AS active, " .
            (empty($uAvatar) ? "false" : $uAvatar) . " AS avatar, " .
            (empty($uSalt) ? "null" : $uSalt) . " AS salt";
>>>>>>> ed53272a

        $this->queries = [
            Query::BELONGS_TO_ADMIN =>
                "SELECT COUNT(g.$gGID) > 0 AS admin " .
                "FROM $group g, $userGroup ug " .
                "WHERE ug.$ugGID = g.$gGID " .
                "AND ug.$ugUID = :$uidParam " .
                "AND g.$gAdmin",

            Query::COUNT_GROUPS =>
                "SELECT COUNT(ug.$ugGID) " .
                "FROM $userGroup ug " .
                "WHERE ug.$ugGID = :$gidParam " .
                "AND ug.$ugUID " .
                "LIKE :$searchParam",

            Query::COUNT_USERS =>
                "SELECT COUNT(u.$uUID) AS count " .
                "FROM $user u " .
                "WHERE u.$uUID LIKE :$searchParam",

            Query::FIND_GROUP =>
                "SELECT $groupColumns " .
                "FROM $group g " .
                "WHERE g.$gGID = :$gidParam",

            Query::FIND_GROUP_USERS =>
                "SELECT ug.$ugUID AS uid " .
                "FROM $userGroup ug " .
                "WHERE ug.$ugGID = :$gidParam " .
                "AND ug.$ugUID " .
                "LIKE :$searchParam " .
                "ORDER BY ug.$ugUID",

            Query::FIND_GROUPS =>
                "SELECT $groupColumns " .
                "FROM $group g " .
                "WHERE g.$gGID LIKE :$searchParam " .
                "ORDER BY g.$gGID",

            Query::FIND_USER =>
                "SELECT $userColumns, u.$uPassword AS password " .
                "FROM $user u " .
                "WHERE u.$uUID = :$uidParam",

            Query::FIND_USER_CASE_INSENSITIVE =>
                "SELECT $userColumns, u.$uPassword AS password " .
                "FROM $user u " .
                "WHERE lower(u.$uUID) = lower(:$uidParam)",

            Query::FIND_USER_GROUPS =>
                "SELECT $groupColumns " .
                "FROM $group g, $userGroup ug " .
                "WHERE ug.$ugGID = g.$gGID " .
                "AND ug.$ugUID = :$uidParam " .
                "ORDER BY g.$gGID",

            Query::FIND_USERS =>
                "SELECT $userColumns " .
                "FROM $user u " .
                "WHERE u.$uUID LIKE :$searchParam " .
                "ORDER BY u.$uUID",

            Query::UPDATE_DISPLAY_NAME =>
                "UPDATE $user " .
                "SET $uName = :$nameParam " .
                "WHERE $uUID = :$uidParam",

            Query::UPDATE_EMAIL =>
                "UPDATE $user " .
                "SET $uEmail = :$emailParam " .
                "WHERE $uUID = :$uidParam",

            Query::UPDATE_PASSWORD =>
                "UPDATE $user " .
                "SET $uPassword = :$passwordParam " .
                "WHERE $uUID = :$uidParam",

            Query::UPDATE_QUOTA =>
                "UPDATE $user " .
                "SET $uQuota = :$quotaParam " .
                "WHERE $uUID = :$uidParam",
        ];
    }

    /**
     * @inheritdoc
     */
    public function offsetExists($offset)
    {
        return isset($this->queries[$offset]);
    }

    /**
     * @inheritdoc
     */
    public function offsetGet($offset)
    {
        if (isset($this->queries[$offset])) {
            return $this->queries[$offset];
        } else {
            return null;
        }
    }

    /**
     * @inheritdoc
     */
    public function offsetSet($offset, $value)
    {
        $this->queries[$offset] = $value;
    }

    /**
     * @inheritdoc
     */
    public function offsetUnset($offset)
    {
        unset($this->queries[$offset]);
    }
}<|MERGE_RESOLUTION|>--- conflicted
+++ resolved
@@ -94,25 +94,14 @@
             (empty($gName) ? "g." . $gGID : "g." . $gName) . " AS name, " .
             (empty($gAdmin) ? "false" : "g." . $gAdmin) . " AS admin";
         $userColumns
-<<<<<<< HEAD
             = "u.$uUID AS uid, " .
             (empty($uName) ? "u." . $uUID : "u." . $uName) . " AS name, " .
             (empty($uEmail) ? "null" : "u." . $uEmail) . " AS email, " .
             (empty($uQuota) ? "null" : "u." . $uQuota) . " AS quota, " .
             (empty($uHome) ? "null" : "u." . $uHome) . " AS home, " .
-            (empty($uActive) ? "true" : "u." . $uActive) . " AS active, " .
+            (empty($uActive) ? "true" : (empty($reverseActiveOpt) ? "" : "NOT ") . "u." . $uActive) . " AS active, " .
             (empty($uAvatar) ? "false" : "u." . $uAvatar) . " AS avatar, " .
             (empty($uSalt) ? "null" : "u." . $uSalt) . " AS salt";
-=======
-            = "$uUID AS uid, " .
-            (empty($uName) ? $uUID : $uName) . " AS name, " .
-            (empty($uEmail) ? "null" : $uEmail) . " AS email, " .
-            (empty($uQuota) ? "null" : $uQuota) . " AS quota, " .
-            (empty($uHome) ? "null" : $uHome) . " AS home, " .
-            (empty($uActive) ? "true" : (empty($reverseActiveOpt) ? "" : "NOT ") . $uActive) . " AS active, " .
-            (empty($uAvatar) ? "false" : $uAvatar) . " AS avatar, " .
-            (empty($uSalt) ? "null" : $uSalt) . " AS salt";
->>>>>>> ed53272a
 
         $this->queries = [
             Query::BELONGS_TO_ADMIN =>
