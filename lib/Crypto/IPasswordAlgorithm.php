<?php
/**
 * Nextcloud - user_sql
 *
 * @copyright 2018 Marcin Łojewski <dev@mlojewski.me>
 * @author    Marcin Łojewski <dev@mlojewski.me>
 *
 * This program is free software: you can redistribute it and/or modify
 * it under the terms of the GNU Affero General Public License as
 * published by the Free Software Foundation, either version 3 of the
 * License, or (at your option) any later version.
 *
 * This program is distributed in the hope that it will be useful,
 * but WITHOUT ANY WARRANTY; without even the implied warranty of
 * MERCHANTABILITY or FITNESS FOR A PARTICULAR PURPOSE.  See the
 * GNU Affero General Public License for more details.
 *
 * You should have received a copy of the GNU Affero General Public License
 * along with this program.  If not, see <https://www.gnu.org/licenses/>.
 */

namespace OCA\UserSQL\Crypto;

/**
 * Interface which defines all function required by a hash algorithm.
 * Please note that this interface must be implemented by every hash function supported in this app.
 *
 * @author Marcin Łojewski <dev@mlojewski.me>
 */
interface IPasswordAlgorithm
{
    /**
     * Get the hash algorithm name.
     * This name is visible in the admin panel.
     *
     * @return string
     */
    public function getVisibleName();

    /**
     * Hash given password.
     * This value is stored in the database, when the password is changed.
     *
     * @param String $password The new password.
     * @param String $salt     Optional. Salt value.
     *
     * @return boolean True if the password was hashed successfully, false otherwise.
     */
    public function getPasswordHash($password, $salt = null);

    /**
     * Check password given by the user against hash stored in the database.
     *
     * @param String $password Password given by the user.
     * @param String $dbHash   Password hash stored in the database.
     * @param String $salt     Optional. Salt value.
     *
     * @return boolean True if the password is correct, false otherwise.
     */
<<<<<<< HEAD
    public function checkPassword($password, $dbHash);

    /**
     * Configuration for the algorithm.
     * The return array should contain entries which define keys:
     * name, visible_name, default, min, max.
     *
     * @return array The configuration array.
     */
    public function configuration();
=======
    public function checkPassword($password, $dbHash, $salt = null);
>>>>>>> 55797f0d
}<|MERGE_RESOLUTION|>--- conflicted
+++ resolved
@@ -57,8 +57,7 @@
      *
      * @return boolean True if the password is correct, false otherwise.
      */
-<<<<<<< HEAD
-    public function checkPassword($password, $dbHash);
+    public function checkPassword($password, $dbHash, $salt = null);
 
     /**
      * Configuration for the algorithm.
@@ -68,7 +67,4 @@
      * @return array The configuration array.
      */
     public function configuration();
-=======
-    public function checkPassword($password, $dbHash, $salt = null);
->>>>>>> 55797f0d
 }